#![allow(dead_code, unused_imports)]
#![deny(missing_debug_implementations, unsafe_code)]

use std::fs::File;
use std::io::prelude::*;
use std::io::{self, BufRead, BufReader, Read};

const TEST_CLASS_FILE_PATH: &str = "test2.class";
const CLASS_FILE_HEADER: [u8; 4] = [0xCA, 0xFE, 0xBA, 0xBE];

#[derive(Debug)]
enum PoolKind {
    Class {
        name_index: u16,
    },
    FieldRef {
        class_index: u16,
        name_and_type_index: u16,
    },
    MethodRef {
        class_index: u16,
        name_and_type_index: u16,
    },
    InterfaceMethodRef {
        class_index: u16,
        name_and_type_index: u16,
    },
    String {
        string_index: u16,
    },
    Integer {
        bytes: u32,
    },
    Float {
        bytes: u32,
    },
    Long {
        high_bytes: u32,
        low_bytes: u32,
    },
    Double {
        high_bytes: u32,
        low_bytes: u32,
    },
    NameAndType {
        name_index: u16,
        descriptor_index: u16,
    },
    Utf8 {
        bytes: Vec<u8>,
    },
    MethodHandle {
        reference_kind: u8,
        reference_index: u16,
    },
    MethodType {
        descriptor_index: u16,
    },
    InvokeDynamic {
        boostrap_method_attr_index: u16,
        name_and_type_index: u16,
    },
}

impl PoolKind {
    fn class(name_index: u16) -> PoolKind {
        PoolKind::Class { name_index }
    }

    fn field_ref(class_index: u16, name_and_type_index: u16) -> PoolKind {
        PoolKind::FieldRef {
            class_index,
            name_and_type_index,
        }
    }

    fn method_ref(class_index: u16, name_and_type_index: u16) -> PoolKind {
        PoolKind::MethodRef {
            class_index,
            name_and_type_index,
        }
    }

    fn interface_method_ref(class_index: u16, name_and_type_index: u16) -> PoolKind {
        PoolKind::InterfaceMethodRef {
            class_index,
            name_and_type_index,
        }
    }

    fn string(string_index: u16) -> PoolKind {
        PoolKind::String { string_index }
    }

    fn integer(bytes: u32) -> PoolKind {
        PoolKind::Integer { bytes }
    }

    fn float(bytes: u32) -> PoolKind {
        PoolKind::Float { bytes }
    }

    fn long(high_bytes: u32, low_bytes: u32) -> PoolKind {
        PoolKind::Long {
            high_bytes,
            low_bytes,
        }
    }

    fn double(high_bytes: u32, low_bytes: u32) -> PoolKind {
        PoolKind::Double {
            high_bytes,
            low_bytes,
        }
    }

    fn name_and_type(name_index: u16, descriptor_index: u16) -> PoolKind {
        PoolKind::NameAndType {
            name_index,
            descriptor_index,
        }
    }

    fn utf8(bytes: Vec<u8>) -> PoolKind {
        PoolKind::Utf8 { bytes }
    }

    fn method_handle(reference_kind: u8, reference_index: u16) -> PoolKind {
        PoolKind::MethodHandle {
            reference_kind,
            reference_index,
        }
    }

    fn method_type(descriptor_index: u16) -> PoolKind {
        PoolKind::MethodType { descriptor_index }
    }

    fn invoke_dynamic(boostrap_method_attr_index: u16, name_and_type_index: u16) -> PoolKind {
        PoolKind::InvokeDynamic {
            boostrap_method_attr_index,
            name_and_type_index,
        }
    }
}

#[derive(Debug)]
enum FieldAccessFlags {
    Public = 0x0001,
    Private = 0x0002,
    Protected = 0x0004,
    Static = 0x0008,
    Final = 0x0010,
    Volatile = 0x0040,
    Transient = 0x0080,
    Synthetic = 0x1000,
    Enum = 0x4000,
}

#[derive(Debug)]
enum MethodAccessFlags {
    Public = 0x0001,
    Private = 0x0002,
    Protected = 0x0004,
    Static = 0x0008,
    Final = 0x0010,
    Synchronized = 0x0020,
    Bridge = 0x0040,
    VarArgs = 0x0080,
    Native = 0x0100,
    Abstract = 0x0400,
    Strict = 0x0800,
    Synthetic = 0x1000,
}

#[derive(Debug)]
struct AttributeInfo {
    attribute_name_index: u16,
    attribute_length: u32,
    info: Vec<u8>,
}

#[derive(Debug)]
struct FieldInfo {
    access_flags: FieldAccessFlags,
    name_index: u16,
    descriptor_index: u16,
    attribute_info: Vec<AttributeInfo>,
}

#[derive(Debug)]
struct MethodInfo {
    access_flags: u16,
    name_index: u16,
    descriptor_index: u16,
    attributes: Vec<AttributeInfo>,
}

#[derive(Debug)]
struct ConstantPoolInfo {
    pool_kind: PoolKind,
    bytes: Vec<u8>,
}

#[derive(Debug)]
pub enum MajorVersion {
    JavaSE14 = 58,
    JavaSE13 = 57,
    JavaSE12 = 56,
    JavaSE11 = 55,
    JavaSE10 = 54,
    JavaSE9 = 53,
    JavaSE8 = 52,
    JavaSE7 = 51,
    JavaSE6 = 50,
    JavaSE5 = 49,
    JDK1_4 = 48,
    JDK1_3 = 47,
    JDK1_2 = 46,
    JDK1_1 = 45,
}

impl MajorVersion {
    pub fn from_u16(n: u16) -> MajorVersion {
        match n {
            58 => MajorVersion::JavaSE14,
            57 => MajorVersion::JavaSE13,
            56 => MajorVersion::JavaSE12,
            55 => MajorVersion::JavaSE11,
            54 => MajorVersion::JavaSE10,
            53 => MajorVersion::JavaSE9,
            52 => MajorVersion::JavaSE8,
            51 => MajorVersion::JavaSE7,
            50 => MajorVersion::JavaSE6,
            49 => MajorVersion::JavaSE5,
            48 => MajorVersion::JDK1_4,
            47 => MajorVersion::JDK1_3,
            46 => MajorVersion::JDK1_2,
            45 => MajorVersion::JDK1_1,
            _ => unimplemented!(),
        }
    }
}

#[derive(Debug)]
struct ClassFile {
    version: (MajorVersion, u16),
    constant_pool: Vec<ConstantPoolInfo>,
    access_flags: u16,
    this_class: u16,
    super_class: u16,
    interfaces: Vec<u8>,
    fields: Vec<FieldInfo>,
    methods: Vec<MethodInfo>,
    attributes: Vec<AttributeInfo>,
}

/// Read `n` bytes as [u8; n]
macro_rules! read_bytes_to_buffer {
    ($reader:ident, $bytes:literal) => {
        if let Some(mut buffer) = Some([0u8; $bytes]) {
            $reader.read_exact(&mut buffer)?;
            // u32::from_be_bytes(buffer).to_be_bytes()
            buffer
        } else {
            unreachable!()
        }
    };
}

/// Read a single byte as a u8
macro_rules! read_u8 {
    ($reader:ident) => {
        if let Some(mut buffer) = Some([0u8]) {
            $reader.read_exact(&mut buffer)?;
            u8::from_be_bytes(buffer)
        } else {
            unreachable!()
        }
    };
}

/// Read 2 bytes as a u16
macro_rules! read_u16 {
    ($reader:ident) => {
        if let Some(mut buffer) = Some([0u8; 2]) {
            $reader.read_exact(&mut buffer)?;
            u16::from_be_bytes(buffer)
        } else {
            unreachable!()
        }
    };
}

/// Read 4 bytes as a u32
macro_rules! read_u32 {
    ($reader:ident) => {
        if let Some(mut buffer) = Some([0u8; 4]) {
            $reader.read_exact(&mut buffer)?;
            u32::from_be_bytes(buffer)
        } else {
            unreachable!()
        }
    };
}

fn main() -> io::Result<()> {
    let mut reader = BufReader::new(File::open(TEST_CLASS_FILE_PATH)?);
    assert_eq!(read_bytes_to_buffer!(reader, 4), CLASS_FILE_HEADER);

    let minor_version = read_u16!(reader);
    let major_version = MajorVersion::from_u16(read_u16!(reader));
    let constant_pool_count = read_u16!(reader);
    println!("constant_pool_count {}", constant_pool_count.to_string());
    let mut constant_pool: Vec<PoolKind> = Vec::new();
<<<<<<< HEAD
    for i in 1..constant_pool_count - 0 {
        // println!("{}", i.to_string());
=======
    let mut i = 1;
    while i <= constant_pool_count-1 {
>>>>>>> 577303dc
        let tag = read_u8!(reader);
        println!("tag {}", tag.to_string());
        constant_pool.push(match tag {
            1 => {
                let length = read_u16!(reader);
                let mut buffer = vec![0u8; length as usize];
                reader.read_exact(&mut buffer)?;
                println!(
                    "str {}, i{}",
                    std::str::from_utf8(&buffer).unwrap(),
                    i.to_string()
                );
                PoolKind::Utf8 { bytes: buffer }
            }
            3 => PoolKind::integer(read_u32!(reader)),
            4 => PoolKind::float(read_u32!(reader)),
            5 => {
                // doubles and longs count as 2 spots
                i += 1;
                PoolKind::long(read_u32!(reader), read_u32!(reader))
            },
            6 => {
                i += 1;
                PoolKind::double(read_u32!(reader), read_u32!(reader))
            },
            7 => PoolKind::class(read_u16!(reader)),
            8 => PoolKind::string(read_u16!(reader)),
            9 => PoolKind::field_ref(read_u16!(reader), read_u16!(reader)),
            10 => PoolKind::method_ref(read_u16!(reader), read_u16!(reader)),
            11 => PoolKind::interface_method_ref(read_u16!(reader), read_u16!(reader)),
            12 => PoolKind::name_and_type(read_u16!(reader), read_u16!(reader)),
            15 => PoolKind::method_handle(read_u8!(reader), read_u16!(reader)),
            16 => PoolKind::method_type(read_u16!(reader)),
            18 => PoolKind::invoke_dynamic(read_u16!(reader), read_u16!(reader)),
            _ => unimplemented!("unrecognized tag kind"),
        });
        i += 1;
    }
<<<<<<< HEAD
    let access_flags = read_u16!(reader);
    let this_class = read_u16!(reader);
    let super_class = read_u16!(reader);
    let interfaces_count = read_u16!(reader);
    println!("interfaces count {}", this_class.to_string());
=======

    let access_flags = read_u16!(reader);
    let this_class = read_u16!(reader);
    let super_class = read_u16!(reader);

>>>>>>> 577303dc
    Ok(())
}<|MERGE_RESOLUTION|>--- conflicted
+++ resolved
@@ -313,13 +313,8 @@
     let constant_pool_count = read_u16!(reader);
     println!("constant_pool_count {}", constant_pool_count.to_string());
     let mut constant_pool: Vec<PoolKind> = Vec::new();
-<<<<<<< HEAD
-    for i in 1..constant_pool_count - 0 {
-        // println!("{}", i.to_string());
-=======
     let mut i = 1;
     while i <= constant_pool_count-1 {
->>>>>>> 577303dc
         let tag = read_u8!(reader);
         println!("tag {}", tag.to_string());
         constant_pool.push(match tag {
@@ -358,18 +353,10 @@
         });
         i += 1;
     }
-<<<<<<< HEAD
+
     let access_flags = read_u16!(reader);
     let this_class = read_u16!(reader);
     let super_class = read_u16!(reader);
-    let interfaces_count = read_u16!(reader);
-    println!("interfaces count {}", this_class.to_string());
-=======
-
-    let access_flags = read_u16!(reader);
-    let this_class = read_u16!(reader);
-    let super_class = read_u16!(reader);
-
->>>>>>> 577303dc
+
     Ok(())
 }