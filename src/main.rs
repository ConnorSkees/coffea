#![allow(dead_code, unused_imports)]
#![deny(missing_debug_implementations, unsafe_code)]

use std::fs::File;
use std::io::prelude::*;
use std::io::{self, BufRead, BufReader, Read};

const TEST_CLASS_FILE_PATH: &str = "test.class";
const CLASS_FILE_HEADER: [u8; 4] = [0xCA, 0xFE, 0xBA, 0xBE];

#[derive(Debug)]
enum PoolKind {
    Class {
        name_index: u16,
    },
    FieldRef {
        class_index: u16,
        name_and_type_index: u16,
    },
    MethodRef {
        class_index: u16,
        name_and_type_index: u16,
    },
    InterfaceMethodRef {
        class_index: u16,
        name_and_type_index: u16,
    },
    String {
        string_index: u16,
    },
    Integer {
        bytes: u32,
    },
    Float {
        bytes: u32,
    },
    Long {
        high_bytes: u32,
        low_bytes: u32,
    },
    Double {
        high_bytes: u32,
        low_bytes: u32,
    },
    NameAndType {
        name_index: u16,
        descriptor_index: u16,
    },
    Utf8 {
        bytes: Vec<u8>,
    },
    MethodHandle {
        reference_kind: u8,
        reference_index: u16,
    },
    MethodType {
        descriptor_index: u16,
    },
    InvokeDynamic {
        boostrap_method_attr_index: u16,
        name_and_type_index: u16,
    },
}

impl PoolKind {
    fn class(name_index: u16) -> PoolKind {
        PoolKind::Class { name_index }
    }

    fn field_ref(class_index: u16, name_and_type_index: u16) -> PoolKind {
        PoolKind::FieldRef {
            class_index,
            name_and_type_index,
        }
    }

    fn method_ref(class_index: u16, name_and_type_index: u16) -> PoolKind {
        PoolKind::MethodRef {
            class_index,
            name_and_type_index,
        }
    }

    fn interface_method_ref(class_index: u16, name_and_type_index: u16) -> PoolKind {
        PoolKind::InterfaceMethodRef {
            class_index,
            name_and_type_index,
        }
    }

    fn string(string_index: u16) -> PoolKind {
        PoolKind::String { string_index }
    }

    fn integer(bytes: u32) -> PoolKind {
        PoolKind::Integer { bytes }
    }

    fn float(bytes: u32) -> PoolKind {
        PoolKind::Float { bytes }
    }

    fn long(high_bytes: u32, low_bytes: u32) -> PoolKind {
        PoolKind::Long {
            high_bytes,
            low_bytes,
        }
    }

    fn double(high_bytes: u32, low_bytes: u32) -> PoolKind {
        PoolKind::Double {
            high_bytes,
            low_bytes,
        }
    }

    fn name_and_type(name_index: u16, descriptor_index: u16) -> PoolKind {
        PoolKind::NameAndType {
            name_index,
            descriptor_index,
        }
    }

    fn utf8(bytes: Vec<u8>) -> PoolKind {
        PoolKind::Utf8 { bytes }
    }

    fn method_handle(reference_kind: u8, reference_index: u16) -> PoolKind {
        PoolKind::MethodHandle {
            reference_kind,
            reference_index,
        }
    }

    fn method_type(descriptor_index: u16) -> PoolKind {
        PoolKind::MethodType { descriptor_index }
    }

    fn invoke_dynamic(boostrap_method_attr_index: u16, name_and_type_index: u16) -> PoolKind {
        PoolKind::InvokeDynamic {
            boostrap_method_attr_index,
            name_and_type_index,
        }
    }
}

#[derive(Debug)]
enum FieldAccessFlags {
    Public = 0x0001,
    Private = 0x0002,
    Protected = 0x0004,
    Static = 0x0008,
    Final = 0x0010,
    Volatile = 0x0040,
    Transient = 0x0080,
    Synthetic = 0x1000,
    Enum = 0x4000,
}

#[derive(Debug)]
enum MethodAccessFlags {
    Public = 0x0001,
    Private = 0x0002,
    Protected = 0x0004,
    Static = 0x0008,
    Final = 0x0010,
    Synchronized = 0x0020,
    Bridge = 0x0040,
    VarArgs = 0x0080,
    Native = 0x0100,
    Abstract = 0x0400,
    Strict = 0x0800,
    Synthetic = 0x1000,
}

#[derive(Debug)]
struct AttributeInfo {
    attribute_name_index: u16,
    attribute_length: u32,
    info: Vec<u8>,
}

#[derive(Debug)]
struct FieldInfo {
    access_flags: FieldAccessFlags,
    name_index: u16,
    descriptor_index: u16,
    attribute_info: Vec<AttributeInfo>,
}

#[derive(Debug)]
struct MethodInfo {
    access_flags: u16,
    name_index: u16,
    descriptor_index: u16,
    attributes: Vec<AttributeInfo>,
}

#[derive(Debug)]
struct ConstantPoolInfo {
    pool_kind: PoolKind,
    bytes: Vec<u8>,
}

#[derive(Debug)]
pub enum MajorVersion {
    JavaSE14 = 58,
    JavaSE13 = 57,
    JavaSE12 = 56,
    JavaSE11 = 55,
    JavaSE10 = 54,
    JavaSE9 = 53,
    JavaSE8 = 52,
    JavaSE7 = 51,
    JavaSE6 = 50,
    JavaSE5 = 49,
    JDK1_4 = 48,
    JDK1_3 = 47,
    JDK1_2 = 46,
    JDK1_1 = 45,
}

impl MajorVersion {
    pub fn from_u16(n: u16) -> MajorVersion {
        match n {
            58 => MajorVersion::JavaSE14,
            57 => MajorVersion::JavaSE13,
            56 => MajorVersion::JavaSE12,
            55 => MajorVersion::JavaSE11,
            54 => MajorVersion::JavaSE10,
            53 => MajorVersion::JavaSE9,
            52 => MajorVersion::JavaSE8,
            51 => MajorVersion::JavaSE7,
            50 => MajorVersion::JavaSE6,
            49 => MajorVersion::JavaSE5,
            48 => MajorVersion::JDK1_4,
            47 => MajorVersion::JDK1_3,
            46 => MajorVersion::JDK1_2,
            45 => MajorVersion::JDK1_1,
            _ => unimplemented!(),
        }
    }
}

#[derive(Debug)]
struct ClassFile {
    version: (MajorVersion, u16),
    constant_pool: Vec<ConstantPoolInfo>,
    access_flags: u16,
    this_class: u16,
    super_class: u16,
    interfaces: Vec<u8>,
    fields: Vec<FieldInfo>,
    methods: Vec<MethodInfo>,
    attributes: Vec<AttributeInfo>,
}

/// Read `n` bytes as [u8; n]
macro_rules! read_bytes_to_buffer {
    ($reader:ident, $bytes:literal) => {
        if let Some(mut buffer) = Some([0u8; $bytes]) {
            $reader.read_exact(&mut buffer)?;
            // u32::from_be_bytes(buffer).to_be_bytes()
            buffer
        } else {
            unreachable!()
        }
    };
}

/// Read a single byte as a u8
macro_rules! read_u8 {
    ($reader:ident) => {
        if let Some(mut buffer) = Some([0u8]) {
            $reader.read_exact(&mut buffer)?;
            u8::from_be_bytes(buffer)
        } else {
            unreachable!()
        }
    };
}

/// Read 2 bytes as a u16
macro_rules! read_u16 {
    ($reader:ident) => {
        if let Some(mut buffer) = Some([0u8; 2]) {
            $reader.read_exact(&mut buffer)?;
            u16::from_be_bytes(buffer)
        } else {
            unreachable!()
        }
    };
}

/// Read 4 bytes as a u32
macro_rules! read_u32 {
    ($reader:ident) => {
        if let Some(mut buffer) = Some([0u8; 4]) {
            $reader.read_exact(&mut buffer)?;
            u32::from_be_bytes(buffer)
        } else {
            unreachable!()
        }
    };
}

fn main() -> io::Result<()> {
    let mut reader = BufReader::new(File::open(TEST_CLASS_FILE_PATH)?);
    assert_eq!(read_bytes_to_buffer!(reader, 4), CLASS_FILE_HEADER);

    let minor_version = read_u16!(reader);
    let major_version = MajorVersion::from_u16(read_u16!(reader));
    let constant_pool_count = read_u16!(reader);
    let mut constant_pool: Vec<PoolKind> = Vec::new();
    for i in 1..constant_pool_count {
        let tag = read_u8!(reader);
        constant_pool.push(match tag {
            1 => {
                let mut buffer = vec![0u8; read_u16!(reader) as usize];
                reader.read_exact(&mut buffer)?;
                PoolKind::Utf8 { bytes: buffer }
            }
<<<<<<< HEAD
            3 => constant_pool.push(PoolKind::Integer {
                bytes: read_u32!(reader),
            }),
            4 => constant_pool.push(PoolKind::Float {
                bytes: read_u32!(reader),
            }),
            5 => constant_pool.push(PoolKind::Long {
                high_bytes: read_u32!(reader),
                low_bytes: read_u32!(reader),
            }),
            6 => constant_pool.push(PoolKind::Double {
                high_bytes: read_u32!(reader),
                low_bytes: read_u32!(reader),
            }),
            7 => constant_pool.push(PoolKind::Class {
                name_index: read_u16!(reader),
            }),
            8 => constant_pool.push(PoolKind::String {
                string_index: read_u16!(reader),
            }),
            9 => constant_pool.push(PoolKind::FieldRef {
                class_index: read_u16!(reader),
                name_and_type_index: read_u16!(reader),
            }),
            10 => constant_pool.push(PoolKind::MethodRef {
                class_index: read_u16!(reader),
                name_and_type_index: read_u16!(reader),
            }),
            11 => constant_pool.push(PoolKind::InterfaceMethodref {
                class_index: read_u16!(reader),
                name_and_type_index: read_u16!(reader),
            }),
            12 => constant_pool.push(PoolKind::NameAndType {
                name_index: read_u16!(reader),
                descriptor_index: read_u16!(reader),
            }),
            15 => constant_pool.push(PoolKind::MethodHandle {
                reference_kind: read_u8!(reader),
                reference_index: read_u16!(reader),
            }),
            16 => constant_pool.push(PoolKind::MethodType {
                descriptor_index: read_u16!(reader),
            }),
            18 => constant_pool.push(PoolKind::InvokeDynamic {
                boostrap_method_attr_index: read_u16!(reader),
                name_and_type_index: read_u16!(reader),
            }),
            _ => unimplemented!(),
        }
=======
            3 => PoolKind::integer(read_u32!(reader)),
            4 => PoolKind::float(read_u32!(reader)),
            5 => PoolKind::long(read_u32!(reader), read_u32!(reader)),
            6 => PoolKind::double(read_u32!(reader), read_u32!(reader)),
            7 => PoolKind::class(read_u16!(reader)),
            8 => PoolKind::string(read_u16!(reader)),
            9 => PoolKind::field_ref(read_u16!(reader), read_u16!(reader)),
            10 => PoolKind::method_ref(read_u16!(reader), read_u16!(reader)),
            11 => PoolKind::interface_method_ref(read_u16!(reader), read_u16!(reader)),
            12 => PoolKind::name_and_type(read_u16!(reader), read_u16!(reader)),
            15 => PoolKind::method_handle(read_u8!(reader), read_u16!(reader)),
            16 => PoolKind::method_type(read_u16!(reader)),
            18 => PoolKind::invoke_dynamic(read_u16!(reader), read_u16!(reader)),
            _ => unimplemented!("unrecognized tag kind"),
        });
>>>>>>> 6faaf3f2
    }

    let access_flags = read_u16!(reader);
    let this_class = read_u16!(reader);
    let super_class = read_u16!(reader);
    let interfaces_count = read_u16!(reader);
    println!("interfaces count {}", this_class.to_string());
    Ok(())
}<|MERGE_RESOLUTION|>--- conflicted
+++ resolved
@@ -320,57 +320,6 @@
                 reader.read_exact(&mut buffer)?;
                 PoolKind::Utf8 { bytes: buffer }
             }
-<<<<<<< HEAD
-            3 => constant_pool.push(PoolKind::Integer {
-                bytes: read_u32!(reader),
-            }),
-            4 => constant_pool.push(PoolKind::Float {
-                bytes: read_u32!(reader),
-            }),
-            5 => constant_pool.push(PoolKind::Long {
-                high_bytes: read_u32!(reader),
-                low_bytes: read_u32!(reader),
-            }),
-            6 => constant_pool.push(PoolKind::Double {
-                high_bytes: read_u32!(reader),
-                low_bytes: read_u32!(reader),
-            }),
-            7 => constant_pool.push(PoolKind::Class {
-                name_index: read_u16!(reader),
-            }),
-            8 => constant_pool.push(PoolKind::String {
-                string_index: read_u16!(reader),
-            }),
-            9 => constant_pool.push(PoolKind::FieldRef {
-                class_index: read_u16!(reader),
-                name_and_type_index: read_u16!(reader),
-            }),
-            10 => constant_pool.push(PoolKind::MethodRef {
-                class_index: read_u16!(reader),
-                name_and_type_index: read_u16!(reader),
-            }),
-            11 => constant_pool.push(PoolKind::InterfaceMethodref {
-                class_index: read_u16!(reader),
-                name_and_type_index: read_u16!(reader),
-            }),
-            12 => constant_pool.push(PoolKind::NameAndType {
-                name_index: read_u16!(reader),
-                descriptor_index: read_u16!(reader),
-            }),
-            15 => constant_pool.push(PoolKind::MethodHandle {
-                reference_kind: read_u8!(reader),
-                reference_index: read_u16!(reader),
-            }),
-            16 => constant_pool.push(PoolKind::MethodType {
-                descriptor_index: read_u16!(reader),
-            }),
-            18 => constant_pool.push(PoolKind::InvokeDynamic {
-                boostrap_method_attr_index: read_u16!(reader),
-                name_and_type_index: read_u16!(reader),
-            }),
-            _ => unimplemented!(),
-        }
-=======
             3 => PoolKind::integer(read_u32!(reader)),
             4 => PoolKind::float(read_u32!(reader)),
             5 => PoolKind::long(read_u32!(reader), read_u32!(reader)),
@@ -386,7 +335,6 @@
             18 => PoolKind::invoke_dynamic(read_u16!(reader), read_u16!(reader)),
             _ => unimplemented!("unrecognized tag kind"),
         });
->>>>>>> 6faaf3f2
     }
 
     let access_flags = read_u16!(reader);
